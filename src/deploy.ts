/*
 * Copyright (c) 2019 - present Nimbella Corp.
 *
 * This file is licensed to you under the Apache License, Version 2.0 (the "License");
 * you may not use this file except in compliance with the License. You may obtain a copy
 * of the License at http://www.apache.org/licenses/LICENSE-2.0
 *
 * Unless required by applicable law or agreed to in writing, software distributed under
 * the License is distributed on an "AS IS" BASIS, WITHOUT WARRANTIES OR REPRESENTATIONS
 * OF ANY KIND, either express or implied. See the License for the specific language
 * governing permissions and limitations under the License.
 */

import {
  DeployStructure,
  DeployResponse,
  ActionSpec,
  PackageSpec,
  VersionEntry,
  KeyVal,
  Feedback,
  DeploySuccess,
  Credentials
} from './deploy-struct';
import {
  combineResponses,
  wrapError,
  wrapSuccess,
  keyVal,
  emptyResponse,
  getActionName,
  straysToResponse,
  wipe,
  makeDict,
  digestPackage,
  digestAction,
  loadVersions,
  waitForActivation,
  deleteAction
} from './util';
import openwhisk from 'openwhisk';
import { deployTriggers } from './triggers';
import makeDebug from 'debug';

const debug = makeDebug('nim:deployer:deploy');
const seqDebug = makeDebug('nim:deployer:sequences');
const chunkDebug = makeDebug('nim:deployer:chunk');

// Temp fix until https://github.com/apache/openwhisk-client-js/pull/225 is merged.
type Exec = openwhisk.Exec & { image?: string };

//
// Main deploy logic, excluding that assigned to more specialized files
//

// The max number of operations to have outstanding at a time (for actions and web resources).
// It isn't obvious how to tune this, but 25 seems to work reliably and 50 sometimes has
// failures.  I have had success with 40, actually, but don't want to push our luck.
const DEPLOYMENT_CHUNK_SIZE = parseInt(process.env.DEPLOYMENT_CHUNK_SIZE) || 25;

// Clean resources as requested unless the 'incremental', 'include' or 'exclude' is specified.
// For 'incremental', cleaning is skipped entirely.  Otherwise, cleaning is skipped for portions of
// the project not included in the deployment.  Note: there should always be an Includer by the time we reach here.
export async function cleanOrLoadVersions(
  todeploy: DeployStructure
): Promise<DeployStructure> {
  if (todeploy.flags.incremental) {
    // Incremental deployment requires the versions up front to have access to the form hashes
    todeploy.versions = loadVersions(
      todeploy.filePath,
      todeploy.credentials.namespace,
      todeploy.credentials.ow.apihost
    );
  } else {
    if (todeploy.cleanNamespace && todeploy.includer.isIncludingEverything()) {
      await wipe(todeploy.owClient, todeploy.credentials);
    } else {
      await cleanActionsAndPackages(todeploy);
    }
  }
  return Promise.resolve(todeploy);
}

// Do the actual deployment (after testing the target namespace and cleaning)
export async function doDeploy(
  todeploy: DeployStructure
): Promise<DeployResponse> {
  const skipPkgDeploy =
    todeploy.slice && todeploy.deployerAnnotation.newSliceHandling;
  delete todeploy.deployerAnnotation.newSliceHandling;
  const actionPromises = (todeploy.packages || []).map((pkg) =>
    deployPackage(pkg, todeploy, skipPkgDeploy)
  );
  const responses: DeployResponse[] = await Promise.all(actionPromises);
  responses.push(straysToResponse(todeploy.strays));
  const sequenceResponses = await deploySequences(todeploy);
  responses.push(...sequenceResponses);
  const response = combineResponses(responses);
  response.apihost = todeploy.credentials.ow.apihost;
  if (!response.namespace) {
    response.namespace = todeploy.credentials.namespace;
  }
  return response;
}

// Process the remote result when something has been built remotely
async function processRemoteResponse(
  activationId: string,
  owClient: openwhisk.Client,
  context: string,
  feedback: Feedback
): Promise<DeployResponse> {
  let activation: openwhisk.Activation<openwhisk.Dict>;
  const tick = () =>
    feedback.progress(`Processing of ${context} is still running remotely ...`);
  try {
    activation = await waitForActivation(activationId, owClient, tick, 15 * 60); // approx 15 minutes limit
  } catch (err) {
    return wrapError(err, context + ' (waiting for remote build response)');
  }
  if (!activation) {
    return wrapError(
      new Error('Build timed out'),
      ' (waiting for remote build response)'
    );
  }
  if (!activation.response || !activation.response.success) {
    let err = 'Remote build failed to provide a result';
    const resultError = activation?.response?.result?.error;
    if (resultError) {
      const errMsg =
        typeof resultError === 'string' ? resultError : resultError.message;
      if (typeof errMsg === 'string') {
        const parts = errMsg.split('Error:');
        err = parts[parts.length - 1];
      }
    }
    const thrown = new Error(err) as any;
    thrown.activation = JSON.stringify(activation, null, 2); // ensure deep enough nesting
    return wrapError(thrown, context + ' (running remote build)');
  }
  const result = activation.response.result as Record<string, any>;
  debug('Remote result was %O', result);
  const { transcript, outcome } = result;
  if (transcript && transcript.length > 0) {
    feedback.progress(`Transcript of remote build session for ${context}:`);
    for (const line of transcript) {
      feedback.progress(line);
    }
  }
  return outcome;
}

// Look for 'clean' flags in the actions and packages and perform the cleaning.
function cleanActionsAndPackages(
  todeploy: DeployStructure
): Promise<DeployStructure> {
  if (!todeploy.packages) {
    return Promise.resolve(todeploy);
  }
  const promises: Promise<any>[] = [];
  for (const pkg of todeploy.packages) {
    const defaultPkg = pkg.name === 'default';
    if (
      pkg.clean &&
      !defaultPkg &&
      todeploy.includer.isPackageIncluded(pkg.name, true)
    ) {
      // We should have headed off 'clean' of the default package already.  The added test is just in case
      promises.push(
        cleanPackage(
          todeploy.owClient,
          todeploy.credentials,
          pkg.name,
          todeploy.versions
        )
      );
    } else if (pkg.actions) {
      for (const action of pkg.actions) {
        if (
          action.clean &&
          todeploy.includer.isActionIncluded(pkg.name, action.name) &&
          !action.buildResult
        ) {
          if (todeploy.versions && todeploy.versions.actionVersions) {
            delete todeploy.versions.actionVersions[action.name];
          }
          promises.push(
            deleteAction(
              getActionName(action),
              todeploy.owClient,
              todeploy.credentials
            ).catch(() => undefined)
          );
        }
      }
    }
  }
  return Promise.all(promises).then(() => todeploy);
}

// Clean a package by first deleting its contents then deleting the package itself
// The 'versions' argument can be undefined, allowing this to be used to delete packages without a project context
export async function cleanPackage(
  client: openwhisk.Client,
  credentials: Credentials,
  name: string,
  versions: VersionEntry
): Promise<openwhisk.Package> {
  debug('Cleaning package %s', name);
  // eslint-disable-next-line no-constant-condition
  while (true) {
    const pkg = await client.packages.get({ name }).catch(() => undefined);
    if (!pkg) {
      return { name };
    }
    if (!pkg.actions || pkg.actions.length === 0) {
      debug('No more actions, removing package');
      if (versions && versions.packageVersions) {
        delete versions.packageVersions[name];
      }
      return client.packages.delete({ name });
    }
    for (const action of pkg.actions) {
      debug('deleting action %s', action.name);
      if (versions && versions.actionVersions) {
        delete versions.actionVersions[action.name];
      }
      await deleteAction(name + '/' + action.name, client, credentials);
    }
  }
}

// Deploy an array of actions of arbitrary size, ensuring that most CHUNK_SIZE operations
// are pending at the same time.
async function deployActionArray(
  actions: ActionSpec[],
  spec: DeployStructure,
  cleanFlag: boolean
): Promise<DeployResponse> {
  let pending = actions;
  const responses: DeployResponse[] = [];
  while (pending.length > 0) {
    const chunk =
      pending.length > DEPLOYMENT_CHUNK_SIZE
        ? pending.slice(0, DEPLOYMENT_CHUNK_SIZE)
        : pending;
    pending = pending.slice(chunk.length);
    const chunkResults = await Promise.all(
      chunk.map((action) => deployAction(action, spec, cleanFlag))
    ).then(combineResponses);
    responses.push(chunkResults);
    chunkDebug('Deployed chunk of %d actions', chunk.length);
  }
  return combineResponses(responses);
}

// Subroutine to deploy just a package and not its actions.  Should only be called for
// "deployable" packages (not the default package) and only when deployment of the package
// is appropriate (not if the package has already been deployed or the context is a slice deploy).
export async function onlyDeployPackage(
  pkg: PackageSpec,
  spec: DeployStructure
): Promise<DeployResponse> {
  const {
    parameters: projectParams,
    environment: projectEnv,
    cleanNamespace: namespaceIsClean,
    versions,
    owClient: wsk,
    deployerAnnotation: deployer,
    flags
  } = spec;
  // Check whether the package metadata needs to be deployed; if so, deploy it.  If not, make a vacuous response with the existing package
  // VersionInfo.   That is needed so that the new versions.json will have the information in it.
  const digest = digestPackage(pkg);
  if (
    flags.incremental &&
    versions.packageVersions &&
    versions.packageVersions[pkg.name] &&
    digest === versions.packageVersions[pkg.name].digest
  ) {
    const packageVersions = {};
    packageVersions[pkg.name] = versions.packageVersions[pkg.name];
    return {
      successes: [],
      failures: [],
      ignored: [],
      packageVersions,
      actionVersions: {},
      namespace: undefined
    };
  } else {
    let former: openwhisk.Package;
    if (!pkg.clean && !namespaceIsClean) {
      former = await wsk.packages
        .get({ name: pkg.name })
        .catch(() => undefined);
    }
    const oldAnnots =
      former && former.annotations ? makeDict(former.annotations) : {};
    delete oldAnnots.deployerAnnot; // remove unwanted legacy from undetected earlier error
    deployer.digest = digest.substring(0, 8);
    const annotDict = Object.assign({}, oldAnnots, pkg.annotations, {
      deployer
    });
    const annotations = keyVal(annotDict);
    const mergedParams = Object.assign({}, projectParams, pkg.parameters);
    const mergedEnv = Object.assign({}, projectEnv, pkg.environment);
    const params = encodeParameters(mergedParams, mergedEnv);
    const owPkg: openwhisk.Package = {
      parameters: params,
      annotations,
      publish: pkg.shared
    };
    return await wsk.packages
      .update({ name: pkg.name, package: owPkg })
      .then((result) => {
        const packageVersions = {};
        packageVersions[pkg.name] = { version: result.version, digest };
        return {
          successes: [],
          failures: [],
          ignored: [],
          packageVersions,
          actionVersions: {},
          namespace: result.namespace
        };
      })
      .catch((err) => {
        return wrapError(err, `package '${pkg.name}'`);
      });
  }
}

// Deploy a package, then deploy everything in it (currently just actions)
export async function deployPackage(
  pkg: PackageSpec,
  spec: DeployStructure,
  skipPkgDeploy: boolean
): Promise<DeployResponse> {
  const {
    parameters: projectParams,
    environment: projectEnv,
    cleanNamespace: namespaceIsClean
  } = spec;
  if (
    pkg.name === 'default' &&
    isAtLeastOneNonEmpty([
      projectParams,
      projectEnv,
      pkg.parameters,
      pkg.environment,
      pkg.annotations
    ])
  ) {
    return wrapError(
      new Error(
        'The default package does not support attaching environment or parameters'
      ),
      `package 'default'`
    );
  }
  if (pkg.name === 'default' || skipPkgDeploy || pkg.deployedDuringBuild) {
    return deployActionArray(pkg.actions, spec, namespaceIsClean);
  }
  const pkgResponse = await onlyDeployPackage(pkg, spec);
  // Now deploy (or skip) the actions of the package
  const actionPromise = await deployActionArray(
    pkg.actions,
    spec,
    pkg.clean || namespaceIsClean
  );
  return combineResponses([actionPromise, pkgResponse]);
}

// Test whether any object in an array of objects is non-empty.  Used here to check for illegal attachment of
// parameters or environment to the 'default' package, which doesn't really exist.
function isAtLeastOneNonEmpty(toCheck: object[]): boolean {
  for (const source of toCheck) {
    if (source && Object.keys(source).length > 0) {
      return true;
    }
  }
  return false;
}

// Deploy an action
function deployAction(
  action: ActionSpec,
  spec: DeployStructure,
  pkgIsClean: boolean
): Promise<DeployResponse> {
  const { owClient: wsk, feedback, reader } = spec;
  const context = `action '${getActionName(action)}'`;
  debug('deploying %s', context);
  if (action.buildError) {
    return Promise.resolve(wrapError(action.buildError, context));
  }
  if (action.buildResult) {
    return processRemoteResponse(action.buildResult, wsk, context, feedback);
  }
  if (action.code) {
    debug('action already has code');
    return deployActionFromCodeOrSequence(
      action,
      spec,
      action.code,
      undefined,
      pkgIsClean
    );
  }
  if (action.sequence) {
    const error = checkForLegalSequence(action);
    if (error) {
      return Promise.resolve(wrapError(error, context));
    }
    if (!spec.sequences) {
      spec.sequences = [];
    }
    spec.sequences.push(action);
    return Promise.resolve(emptyResponse());
  }
  const codeFile = action.file;
  if (codeFile) {
    debug('reading action code from %s', codeFile);
    return reader
      .readFileContents(codeFile)
      .then((data) => {
        const code = action.binary ? data.toString('base64') : String(data);
        return code;
      })
      .then((code: string) =>
        deployActionFromCodeOrSequence(
          action,
          spec,
          code,
          undefined,
          pkgIsClean
        )
      )
      .catch((err) => Promise.resolve(wrapError(err, context)));
  } else {
    return Promise.resolve(
      wrapError(
        new Error(
          'Action is named in the config but does not exist in the project'
        ),
        context
      )
    );
  }
}

// The ActionSpec is known to include the sequence member but may still not be consistent
function checkForLegalSequence(action: ActionSpec): any {
  if (action.file) {
    return new Error(
      'An action cannot be a sequence and also exist in the project directory structure'
    );
  }
  if (action.runtime || action.binary || action.main) {
    return new Error(
      'An action cannot be a sequence and also have the runtime, binary, or main attributes'
    );
  }
  return false;
}

// Order the sequences of this deployment so that ones that depend on others come later in the order.
// Throw on cycle.
function sortSequences(
  sequences: ActionSpec[],
  spec: DeployStructure
): ActionSpec[] {
  const {
    credentials: { namespace }
  } = spec;
  const actionNames = getAllActionFqns(spec, namespace);
  const inProgress = new Set<string>();
  const completed = new Set<string>();
  const result: ActionSpec[] = [];
  for (const seq of sequences) {
    if (
      !addSequenceToList(
        seq,
        namespace,
        result,
        inProgress,
        completed,
        sequences,
        actionNames,
        spec.feedback
      )
    ) {
      // Cycle detected
      throw new Error('A cycle was detected in mutually dependent sequences');
    }
  }
  return result;
}

// Recursive subroutine of sortSequences to check and position an individual sequence so as to follow its dependencies.
// To accomplish the goal, the dependencies are added first in the order found, and a "completed" set is used to prevent
// duplicates.
function addSequenceToList(
  seq: ActionSpec,
  namespace: string,
  result: ActionSpec[],
  inProgress: Set<string>,
  completed: Set<string>,
  sequences: ActionSpec[],
  actionNames: Set<string>,
  feedback: Feedback
): boolean {
  const seqName = fqnFromActionSpec(seq, namespace);
  seqDebug('addSequenceToList %s', seqName);
  if (inProgress.has(seqName)) {
    seqDebug('found in inProgress');
    return false;
  }
  if (completed.has(seqName)) {
    seqDebug('found in completed');
    return true;
  }
  inProgress.add(seqName);
  const thisNsPrefix = '/' + namespace + '/';
  for (const member of seq.sequence) {
    const memberName = fqn(member, namespace);
    const preReq = sequences.find(
      (cand) => memberName === fqnFromActionSpec(cand, namespace)
    );
    if (preReq) {
      seqDebug('Found pre-requisite sequence %s', preReq.name);
      if (
        !addSequenceToList(
          preReq,
          namespace,
          result,
          inProgress,
          completed,
          sequences,
          actionNames,
          feedback
        )
      ) {
        return false;
      }
    }
    if (memberName.startsWith(thisNsPrefix) && !actionNames.has(memberName)) {
      feedback.warn(
        "Sequence '%s' contains action '%s' which is in the same namespace but not part of the deployment",
        seq.name,
        memberName
      );
    }
  }
  inProgress.delete(seqName);
  completed.add(seqName);
  seqDebug('adding %s to result', seqName);
  result.push(seq);
  return true;
}

// Deploy the sequences of the project, if any.  These were identified while deploying the
// actions.  Sequence actions were lightly checked, then deferred.   Here, we sort the sequences
// so that dependent sequences are deployed before they are needed by other sequences.
// If that works (no cycles) then we deploy the result.
async function deploySequences(
  todeploy: DeployStructure
): Promise<DeployResponse[]> {
  try {
    todeploy.sequences = sortSequences(todeploy.sequences || [], todeploy);
  } catch (err) {
    return [wrapError(err, 'sequences')];
  }
  const result: DeployResponse[] = [];
  for (const seq of todeploy.sequences ?? []) {
    const components = seq.sequence.map((action) =>
      fqn(action, todeploy.credentials.namespace)
    );
    const exec: openwhisk.Sequence = { kind: 'sequence', components };
    result.push(
      await deployActionFromCodeOrSequence(
        seq,
        todeploy,
        undefined,
        exec,
        isCleanPkg(todeploy, seq.package)
      )
    );
  }
  return result;
}

// Lookup a package in the DeployStructure and answer whether it is cleaned.  If the spec is cleaning
// the namespace that counts and we return true.
function isCleanPkg(spec: DeployStructure, pkgName: string): boolean {
  if (spec.cleanNamespace) {
    return true;
  }
  const pkg = (spec.packages || []).find((pkg) => pkg.name === pkgName);
  return !!pkg?.clean;
}

// Compute a fully qualified OW name from an ActionSpec plus a default namespace
function fqnFromActionSpec(spec: ActionSpec, namespace: string): string {
  let name = spec.name;
  if (spec.package && spec.package !== 'default') {
    name = `${spec.package}/${name}`;
  }
  return `/${namespace}/${name}`;
}

// Get the fqns of all actions in the spec
function getAllActionFqns(
  spec: DeployStructure,
  namespace: string
): Set<string> {
  const ans = new Set<string>();
<<<<<<< HEAD
  for (const pkg of spec.packages ?? []) {
=======
  for (const pkg of (spec.packages ?? [])) {
>>>>>>> 8ee78748
    if (pkg.actions) {
      pkg.actions.forEach((action) =>
        ans.add(fqnFromActionSpec(action, namespace))
      );
    }
  }
  return ans;
}

// Convert an OW resource name to fqn form (it may already be in that form)
function fqn(name: string, namespace: string): string {
  if (name.startsWith('/')) {
    return name;
  }
  return `/${namespace}/${name}`;
}

function encodeParameters(
  normalParms: openwhisk.Dict,
  envParms: openwhisk.Dict
): KeyVal[] {
  let ans: KeyVal[] = [];
  if (normalParms) {
    ans = keyVal(normalParms);
  }
  if (envParms) {
    const envs = keyVal(envParms);
    envs.forEach((env) => {
      env.init = true;
    });
    ans = ans.concat(envs);
  }
  return ans;
}

// Construct the Action.Exec struct from the deployment configuration values.
export function calculateActionExec(action: ActionSpec, code: string): Exec {
  const main = action.main ? action.main : undefined; // '' is falsey but won't be recognized as such by OW
  if (action.docker) {
    return {
      code,
      binary: action.binary,
      kind: 'blackbox',
      image: action.docker,
      main
    };
  }

  return { code, binary: action.binary, kind: action.runtime, main };
}

// Deploy an action when the code has already been read from a() file or constructed programmatically or when the
// action is a sequence (Sequence passed in lieu of code).
async function deployActionFromCodeOrSequence(
  action: ActionSpec,
  spec: DeployStructure,
  code: string,
  sequence: openwhisk.Sequence,
  pkgIsClean: boolean
): Promise<DeployResponse> {
  const name = getActionName(action);
  const { versions, flags, deployerAnnotation, owClient: wsk } = spec;
  const deployerAnnot = Object.assign({}, deployerAnnotation);

  debug('deploying %s using %s', name, !sequence ? 'code' : 'sequence info');
  if (code && !action.runtime) {
    return Promise.resolve(
      wrapError(
        new Error(
          `Action '${name}' not deployed: runtime type could not be determined`
        ),
        `action ${name}`
      )
    );
  }
  // Check whether the action needs to be deployed; if so, deploy it.  If not, make a vacuous response with the existing package
  // VersionInfo.   That is needed so that the new versions.json will have the information in it.  We don't digest
  // or skip deployment for sequences.
  let digest: string;
  if (!sequence) {
    // test for absence of sequence, not presence of code; code may be the empty string
    digest = digestAction(action, code);
    debug('computed digest for %s', name);
    if (
      flags.incremental &&
      versions.actionVersions &&
      versions.actionVersions[name] &&
      digest === versions.actionVersions[name].digest
    ) {
      // Skipping deployment
      debug('matched digest for %s', name);
      const actionVersions = {};
      actionVersions[name] = versions.actionVersions[name];
      return Promise.resolve(
        wrapSuccess(name, 'action', true, actionVersions, undefined)
      );
    }
    // Record
    debug('recording digest for %s', name);
    deployerAnnot.digest = digest.substring(0, 8);
  }
  // Will be deployed
  // Compute the annotations that we will definitely be adding
  deployerAnnot.zipped = action.zipped;
  const annotations = Object.assign({}, action.annotations) || {};
  annotations.deployer = deployerAnnot;
  annotations.final = true;

  if (action.web === true) {
    annotations['web-export'] = true;
    annotations['raw-http'] = false;
  } else if (action.web === 'raw') {
    annotations['web-export'] = true;
    annotations['raw-http'] = true;
  } else if (!action.web) {
    annotations['web-export'] = false;
    annotations['raw-http'] = false;
  }
  if (typeof action.webSecure === 'string') {
    annotations['require-whisk-auth'] = action.webSecure;
  } else {
    // A value of true should already have been flagged at validation time.
    annotations['require-whisk-auth'] = false;
  }
  // Get the former annotations of the action if any
  let former: openwhisk.Action;
  if (!action.clean && !pkgIsClean) {
    const options = { name, code: false };
    former = await wsk.actions.get(options).catch(() => undefined);
  }
  const oldAnnots =
    former && former.annotations ? makeDict(former.annotations) : {};
  // Merge the annotations
  const annotDict = Object.assign({}, oldAnnots, annotations);
  // Compute the complete Action value for the call
  const params = encodeParameters(action.parameters, action.environment);
  const exec = sequence || calculateActionExec(action, code);
  const actionBody: openwhisk.Action = {
    annotations: keyVal(annotDict),
    parameters: params,
    exec: exec as Exec
  };
  if (action.limits) {
    actionBody.limits = action.limits;
  }
  const deployParams = { name, action: actionBody };
  try {
    const response = await wsk.actions.update(deployParams);

    let triggerResults: (DeploySuccess | Error)[] = [];
    if (action.triggers) {
      triggerResults = await deployTriggers(
        action.triggers,
        name,
        spec.credentials
      );
    }
    const map = {};
    if (digest) {
      map[name] = { version: response.version, digest };
    }
    const namespace = response.namespace.split('/')[0];
    const success = wrapSuccess(name, 'action', false, map, namespace);
    for (let i = 0; i < triggerResults.length; i++) {
      if (triggerResults[i] instanceof Error) {
        const err = triggerResults[i] as any;
        err.context = `while deploying trigger '${action.triggers[i].name}'`;
        success.failures.push(triggerResults[i] as Error);
      } else {
        success.successes.push(triggerResults[i] as DeploySuccess);
      }
    }
    return Promise.resolve(success);
  } catch (err) {
    // Note this is not the usual catch block for trigger deployment errors.   Those are caught in
    // deployTriggers and fed back in the results.  The function itself will not be backed out if triggers
    // fail to deploy.  Rather, both statuses are reported (success for the function and possibly some
    // triggers, failure for those triggers that failed).  We reach here if the function fails to deploy
    // or if system-level errors occurred in the logic somewhere.
    return Promise.resolve(wrapError(err, `action '${name}'`));
  }
}<|MERGE_RESOLUTION|>--- conflicted
+++ resolved
@@ -618,11 +618,7 @@
   namespace: string
 ): Set<string> {
   const ans = new Set<string>();
-<<<<<<< HEAD
-  for (const pkg of spec.packages ?? []) {
-=======
   for (const pkg of (spec.packages ?? [])) {
->>>>>>> 8ee78748
     if (pkg.actions) {
       pkg.actions.forEach((action) =>
         ans.add(fqnFromActionSpec(action, namespace))
